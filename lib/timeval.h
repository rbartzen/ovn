--- conflicted
+++ resolved
@@ -1,5 +1,5 @@
 /*
- * Copyright (c) 2008, 2009 Nicira Networks.
+ * Copyright (c) 2008, 2009, 2010 Nicira Networks.
  *
  * Licensed under the Apache License, Version 2.0 (the "License");
  * you may not use this file except in compliance with the License.
@@ -55,12 +55,10 @@
 void time_alarm(unsigned int secs);
 int time_poll(struct pollfd *, int n_pollfds, int timeout);
 
-<<<<<<< HEAD
 long long int timeval_to_msec(const struct timeval *);
-=======
+
 #ifdef  __cplusplus
 }
 #endif
->>>>>>> 67a4917b
 
 #endif /* timeval.h */