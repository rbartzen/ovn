/*
 * Copyright (c) 2008, 2009, 2010, 2011 Nicira Networks.
 *
 * Licensed under the Apache License, Version 2.0 (the "License");
 * you may not use this file except in compliance with the License.
 * You may obtain a copy of the License at:
 *
 *     http://www.apache.org/licenses/LICENSE-2.0
 *
 * Unless required by applicable law or agreed to in writing, software
 * distributed under the License is distributed on an "AS IS" BASIS,
 * WITHOUT WARRANTIES OR CONDITIONS OF ANY KIND, either express or implied.
 * See the License for the specific language governing permissions and
 * limitations under the License.
 */

#ifndef BOND_H
#define BOND_H 1

#include <stdbool.h>
#include <stdint.h>

#include "packets.h"
#include "tag.h"

struct flow;
struct netdev;
struct ofpbuf;

/* How flows are balanced among bond slaves. */
enum bond_mode {
    BM_TCP, /* Transport Layer Load Balance. */
    BM_SLB, /* Source Load Balance. */
    BM_STABLE, /* Stable. */
    BM_AB   /* Active Backup. */
};

bool bond_mode_from_string(enum bond_mode *, const char *);
const char *bond_mode_to_string(enum bond_mode);

/* How to detect link status. */
enum bond_detect_mode {
    BLSM_CARRIER,               /* Use carrier. */
    BLSM_MIIMON                 /* Poll MII status. */
};

bool bond_detect_mode_from_string(enum bond_detect_mode *, const char *);
const char *bond_detect_mode_to_string(enum bond_detect_mode);

/* Configuration for a bond as a whole. */
struct bond_settings {
    char *name;                 /* Bond's name, for log messages. */
    uint32_t basis;             /* Flow hashing basis. */

    /* Balancing configuration. */
    enum bond_mode balance;
    int rebalance_interval;     /* Milliseconds between rebalances. */

    /* Link status detection. */
    enum bond_detect_mode detect; /* BLSM_CARRIER or BLSM_MIIMON. */
    int miimon_interval;        /* Used only for BLSM_MIIMON. */
    int up_delay;               /* ms before enabling an up slave. */
    int down_delay;             /* ms before disabling a down slave. */

    /* Legacy compatibility. */
    bool fake_iface;            /* Update fake stats for netdev 'name'? */
};

/* Program startup. */
void bond_init(void);

/* Basics. */
struct bond *bond_create(const struct bond_settings *);
void bond_destroy(struct bond *);

bool bond_reconfigure(struct bond *, const struct bond_settings *);
void bond_slave_register(struct bond *, void *slave_,
<<<<<<< HEAD
                         uint16_t stable_id, struct netdev *);
void bond_slave_set_netdev(struct bond *, void *slave_, struct netdev *);
=======
                         uint32_t stable_id, struct netdev *);
>>>>>>> 2db65bf7
void bond_slave_unregister(struct bond *, const void *slave);

void bond_run(struct bond *, struct tag_set *, bool lacp_negotiated);
void bond_wait(struct bond *);

/* LACP. */
void bond_slave_set_lacp_may_enable(struct bond *, void *slave_,
                                    bool may_enable);

/* Special MAC learning support for SLB bonding. */
bool bond_should_send_learning_packets(struct bond *);
int bond_send_learning_packet(struct bond *,
                              const uint8_t eth_src[ETH_ADDR_LEN],
                              uint16_t vlan);

/* Packet processing. */
enum bond_verdict {
    BV_ACCEPT,                  /* Accept this packet. */
    BV_DROP,                    /* Drop this packet. */
    BV_DROP_IF_MOVED            /* Drop if we've learned a different port. */
};
enum bond_verdict bond_check_admissibility(struct bond *, const void *slave_,
                                           const uint8_t eth_dst[ETH_ADDR_LEN],
                                           tag_type *);
void *bond_choose_output_slave(struct bond *,
                               const struct flow *, uint16_t vlan, tag_type *);

/* Rebalancing. */
void bond_account(struct bond *, const struct flow *, uint16_t vlan,
                  uint64_t n_bytes);
void bond_rebalance(struct bond *, struct tag_set *);

#endif /* bond.h */<|MERGE_RESOLUTION|>--- conflicted
+++ resolved
@@ -75,12 +75,8 @@
 
 bool bond_reconfigure(struct bond *, const struct bond_settings *);
 void bond_slave_register(struct bond *, void *slave_,
-<<<<<<< HEAD
-                         uint16_t stable_id, struct netdev *);
+                         uint32_t stable_id, struct netdev *);
 void bond_slave_set_netdev(struct bond *, void *slave_, struct netdev *);
-=======
-                         uint32_t stable_id, struct netdev *);
->>>>>>> 2db65bf7
 void bond_slave_unregister(struct bond *, const void *slave);
 
 void bond_run(struct bond *, struct tag_set *, bool lacp_negotiated);
